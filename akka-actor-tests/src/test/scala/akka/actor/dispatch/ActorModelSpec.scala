--- conflicted
+++ resolved
@@ -360,17 +360,10 @@
         }).withDispatcher(wavesSupervisorDispatcher(dispatcher)))
         boss ! "run"
         try {
-<<<<<<< HEAD
-          assertCountDown(cachedMessage.latch, Testing.testTime(20000), "Should process " + num + " countdowns")
+          assertCountDown(cachedMessage.latch, (20 seconds).dilated.toMillis, "Should process " + num + " countdowns")
         } catch {
           case e ⇒
             System.err.println(this.getClass.getName + " error: " + e.getMessage + " missing count downs == " + cachedMessage.latch.getCount() + " out of " + num)
-=======
-          assertCountDown(cachedMessage.latch, 10.seconds.dilated.toMillis, "Should process " + num + " countdowns")
-        } catch {
-          case e ⇒
-            System.err.println("Error: " + e.getMessage + " missing count downs == " + cachedMessage.latch.getCount() + " out of " + num)
->>>>>>> 594f5210
             throw e
         }
         boss.stop()
