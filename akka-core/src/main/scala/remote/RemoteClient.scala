/**
 * Copyright (C) 2009-2010 Scalable Solutions AB <http://scalablesolutions.se>
 */

package se.scalablesolutions.akka.remote

import se.scalablesolutions.akka.remote.protocol.RemoteProtocol._
import se.scalablesolutions.akka.actor.{Exit, Actor, ActorRef, RemoteActorRef, IllegalActorStateException}
import se.scalablesolutions.akka.dispatch.{DefaultCompletableFuture, CompletableFuture}
import se.scalablesolutions.akka.util.{UUID, Logging, Duration}
import se.scalablesolutions.akka.config.Config._

import org.jboss.netty.channel._
import group.DefaultChannelGroup
import org.jboss.netty.channel.socket.nio.NioClientSocketChannelFactory
import org.jboss.netty.bootstrap.ClientBootstrap
import org.jboss.netty.handler.codec.frame.{LengthFieldBasedFrameDecoder, LengthFieldPrepender}
import org.jboss.netty.handler.codec.compression.{ZlibDecoder, ZlibEncoder}
import org.jboss.netty.handler.codec.protobuf.{ProtobufDecoder, ProtobufEncoder}
import org.jboss.netty.handler.timeout.ReadTimeoutHandler
import org.jboss.netty.util.{TimerTask, Timeout, HashedWheelTimer}
import org.jboss.netty.handler.ssl.SslHandler

import java.net.{SocketAddress, InetSocketAddress}
import java.util.concurrent.{TimeUnit, Executors, ConcurrentMap, ConcurrentHashMap, ConcurrentSkipListSet}
import java.util.concurrent.atomic.AtomicLong

import scala.collection.mutable.{HashSet, HashMap}

/**
 * Atomic remote request/reply message id generator.
 *
 * @author <a href="http://jonasboner.com">Jonas Bon&#233;r</a>
 */
object RemoteRequestProtocolIdFactory {
  private val nodeId = UUID.newUuid
  private val id = new AtomicLong

  def nextId: Long = id.getAndIncrement + nodeId
}

/**
 * Life-cycle events for RemoteClient.
 */
sealed trait RemoteClientLifeCycleEvent
case class RemoteClientError(cause: Throwable, host: String, port: Int) extends RemoteClientLifeCycleEvent
case class RemoteClientDisconnected(host: String, port: Int) extends RemoteClientLifeCycleEvent
case class RemoteClientConnected(host: String, port: Int) extends RemoteClientLifeCycleEvent

/**
 * @author <a href="http://jonasboner.com">Jonas Bon&#233;r</a>
 */
object RemoteClient extends Logging {
  val READ_TIMEOUT = Duration(config.getInt("akka.remote.client.read-timeout", 1), TIME_UNIT)
  val RECONNECT_DELAY = Duration(config.getInt("akka.remote.client.reconnect-delay", 5), TIME_UNIT)

  private val remoteClients = new HashMap[String, RemoteClient]
  private val remoteActors = new HashMap[RemoteServer.Address, HashSet[String]]

  // FIXME: simplify overloaded methods when we have Scala 2.8

  def actorFor(className: String, hostname: String, port: Int): ActorRef =
    actorFor(className, className, 5000L, hostname, port, None)

  def actorFor(className: String, hostname: String, port: Int, loader: ClassLoader): ActorRef =
    actorFor(className, className, 5000L, hostname, port, Some(loader))

  def actorFor(uuid: String, className: String, hostname: String, port: Int): ActorRef =
    actorFor(uuid, className, 5000L, hostname, port, None)

  def actorFor(uuid: String, className: String, hostname: String, port: Int, loader: ClassLoader): ActorRef =
    actorFor(uuid, className, 5000L, hostname, port, Some(loader))

  def actorFor(className: String, timeout: Long, hostname: String, port: Int): ActorRef =
    actorFor(className, className, timeout, hostname, port, None)

  def actorFor(className: String, timeout: Long, hostname: String, port: Int, loader: ClassLoader): ActorRef =
    actorFor(className, className, timeout, hostname, port, Some(loader))

  def actorFor(uuid: String, className: String, timeout: Long, hostname: String, port: Int): ActorRef =
    RemoteActorRef(uuid, className, hostname, port, timeout, None)

  private[akka] def actorFor(uuid: String, className: String, timeout: Long, hostname: String, port: Int, loader: ClassLoader): ActorRef =
    RemoteActorRef(uuid, className, hostname, port, timeout, Some(loader))

  private[akka] def actorFor(uuid: String, className: String, timeout: Long, hostname: String, port: Int, loader: Option[ClassLoader]): ActorRef =
    RemoteActorRef(uuid, className, hostname, port, timeout, loader)

  def clientFor(hostname: String, port: Int): RemoteClient =
    clientFor(new InetSocketAddress(hostname, port), None)

  def clientFor(hostname: String, port: Int, loader: ClassLoader): RemoteClient =
    clientFor(new InetSocketAddress(hostname, port), Some(loader))

  def clientFor(address: InetSocketAddress): RemoteClient =
    clientFor(address, None)

  def clientFor(address: InetSocketAddress, loader: ClassLoader): RemoteClient =
    clientFor(address, Some(loader))

  private[akka] def clientFor(hostname: String, port: Int, loader: Option[ClassLoader]): RemoteClient =
    clientFor(new InetSocketAddress(hostname, port), loader)

  private[akka] def clientFor(address: InetSocketAddress, loader: Option[ClassLoader]): RemoteClient = synchronized {
    val hostname = address.getHostName
    val port = address.getPort
    val hash = hostname + ':' + port
    loader.foreach(MessageSerializer.setClassLoader(_))
    if (remoteClients.contains(hash)) remoteClients(hash)
    else {
      val client = new RemoteClient(hostname, port, loader)
      client.connect
      remoteClients += hash -> client
      client
    }
  }

  def shutdownClientFor(address: InetSocketAddress) = synchronized {
    val hostname = address.getHostName
    val port = address.getPort
    val hash = hostname + ':' + port
    if (remoteClients.contains(hash)) {
      val client = remoteClients(hash)
      client.shutdown
      remoteClients -= hash
    }
  }

  /**
   * Clean-up all open connections.
   */
  def shutdownAll = synchronized {
    remoteClients.foreach({case (addr, client) => client.shutdown})
    remoteClients.clear
  }

  private[akka] def register(hostname: String, port: Int, uuid: String) = synchronized {
    actorsFor(RemoteServer.Address(hostname, port)) += uuid
  }

  // TODO: add RemoteClient.unregister for TypedActor, but first need a @shutdown callback
  private[akka] def unregister(hostname: String, port: Int, uuid: String) = synchronized {
    val set = actorsFor(RemoteServer.Address(hostname, port))
    set -= uuid
    if (set.isEmpty) shutdownClientFor(new InetSocketAddress(hostname, port))
  }

  private[akka] def actorsFor(remoteServerAddress: RemoteServer.Address): HashSet[String] = {
    val set = remoteActors.get(remoteServerAddress)
    if (set.isDefined && (set.get ne null)) set.get
    else {
      val remoteActorSet = new HashSet[String]
      remoteActors.put(remoteServerAddress, remoteActorSet)
      remoteActorSet
    }
  }
}

/**
 * @author <a href="http://jonasboner.com">Jonas Bon&#233;r</a>
 */
class RemoteClient private[akka] (val hostname: String, val port: Int, loader: Option[ClassLoader]) extends Logging {
  val name = "RemoteClient@" + hostname + "::" + port

  @volatile private[remote] var isRunning = false
  private val futures = new ConcurrentHashMap[Long, CompletableFuture[_]]
  private val supervisors = new ConcurrentHashMap[String, ActorRef]
  private[remote] val listeners = new ConcurrentSkipListSet[ActorRef]

  private val channelFactory = new NioClientSocketChannelFactory(
    Executors.newCachedThreadPool,
    Executors.newCachedThreadPool)

  private val bootstrap = new ClientBootstrap(channelFactory)
  private val timer = new HashedWheelTimer
  private val remoteAddress = new InetSocketAddress(hostname, port)

  private[remote] var connection: ChannelFuture = _
  private[remote] val openChannels = new DefaultChannelGroup(classOf[RemoteClient].getName);

  bootstrap.setPipelineFactory(new RemoteClientPipelineFactory(name, futures, supervisors, bootstrap, remoteAddress, timer, this))
  bootstrap.setOption("tcpNoDelay", true)
  bootstrap.setOption("keepAlive", true)

  def connect = synchronized {
    if (!isRunning) {
      connection = bootstrap.connect(remoteAddress)
      log.info("Starting remote client connection to [%s:%s]", hostname, port)
      // Wait until the connection attempt succeeds or fails.
      val channel = connection.awaitUninterruptibly.getChannel
      openChannels.add(channel)
      if (!connection.isSuccess) {
        listeners.toArray.foreach(l => l.asInstanceOf[ActorRef] ! RemoteClientError(connection.getCause, hostname, port))
        log.error(connection.getCause, "Remote client connection to [%s:%s] has failed", hostname, port)
      }
      isRunning = true
    }
  }

  def shutdown = synchronized {
    if (isRunning) {
      isRunning = false
      openChannels.close.awaitUninterruptibly
      bootstrap.releaseExternalResources
      timer.stop
      log.info("%s has been shut down", name)
    }
  }

  def registerListener(actorRef: ActorRef) = listeners.add(actorRef)

  def deregisterListener(actorRef: ActorRef) = listeners.remove(actorRef)

  def send[T](request: RemoteRequestProtocol, senderFuture: Option[CompletableFuture[T]]): Option[CompletableFuture[T]] = if (isRunning) {
    if (request.getIsOneWay) {
      connection.getChannel.write(request)
      None
    } else {
      futures.synchronized {
        val futureResult = if (senderFuture.isDefined) senderFuture.get
        else new DefaultCompletableFuture[T](request.getActorInfo.getTimeout)
        futures.put(request.getId, futureResult)
        connection.getChannel.write(request)
        Some(futureResult)
      }
    }
  } else {
    val exception = new IllegalStateException("Remote client is not running, make sure you have invoked 'RemoteClient.connect' before using it.")
    listeners.toArray.foreach(l => l.asInstanceOf[ActorRef] ! RemoteClientError(exception, hostname, port))
    throw exception
  }

  private[akka] def registerSupervisorForActor(actorRef: ActorRef) =
    if (!actorRef.supervisor.isDefined) throw new IllegalActorStateException(
      "Can't register supervisor for " + actorRef + " since it is not under supervision")
    else supervisors.putIfAbsent(actorRef.supervisor.get.uuid, actorRef)

  private[akka] def deregisterSupervisorForActor(actorRef: ActorRef) =
    if (!actorRef.supervisor.isDefined) throw new IllegalActorStateException(
      "Can't unregister supervisor for " + actorRef + " since it is not under supervision")
    else supervisors.remove(actorRef.supervisor.get.uuid)
}

/**
 * @author <a href="http://jonasboner.com">Jonas Bon&#233;r</a>
 */
class RemoteClientPipelineFactory(name: String,
                                  futures: ConcurrentMap[Long, CompletableFuture[_]],
                                  supervisors: ConcurrentMap[String, ActorRef],
                                  bootstrap: ClientBootstrap,
                                  remoteAddress: SocketAddress,
                                  timer: HashedWheelTimer,
                                  client: RemoteClient) extends ChannelPipelineFactory {
  def getPipeline: ChannelPipeline = {
<<<<<<< HEAD
    def join(ch: ChannelHandler*) = Array[ChannelHandler](ch:_*)
    
    val engine = RemoteServerSslContext.client.createSSLEngine()
    engine.setEnabledCipherSuites(engine.getSupportedCipherSuites) //TODO is this sensible?
    engine.setUseClientMode(true)
  
    val ssl         = if(RemoteServer.SECURE) join(new SslHandler(engine)) else join()
    val timeout     = new ReadTimeoutHandler(timer, RemoteClient.READ_TIMEOUT)
    val lenDec      = new LengthFieldBasedFrameDecoder(1048576, 0, 4, 0, 4)
    val lenPrep     = new LengthFieldPrepender(4)
=======
    val timeout = new ReadTimeoutHandler(timer, RemoteClient.READ_TIMEOUT.toMillis.toInt)
    val lenDec = new LengthFieldBasedFrameDecoder(1048576, 0, 4, 0, 4)
    val lenPrep = new LengthFieldPrepender(4)
>>>>>>> 5809a01c
    val protobufDec = new ProtobufDecoder(RemoteReplyProtocol.getDefaultInstance)
    val protobufEnc = new ProtobufEncoder
    val(enc,dec)    = RemoteServer.COMPRESSION_SCHEME match {
      case "zlib"  => (join(new ZlibEncoder(RemoteServer.ZLIB_COMPRESSION_LEVEL)),join(new ZlibDecoder))
      case       _ => (join(),join())
    }

    val remoteClient = new RemoteClientHandler(name, futures, supervisors, bootstrap, remoteAddress, timer, client)

    val stages = ssl ++ join(timeout) ++ dec ++ join(lenDec, protobufDec) ++ enc ++ join(lenPrep, protobufEnc, remoteClient)

    new StaticChannelPipeline(stages: _*)
  }
}

/**
 * @author <a href="http://jonasboner.com">Jonas Bon&#233;r</a>
 */
@ChannelHandler.Sharable
class RemoteClientHandler(val name: String,
                          val futures: ConcurrentMap[Long, CompletableFuture[_]],
                          val supervisors: ConcurrentMap[String, ActorRef],
                          val bootstrap: ClientBootstrap,
                          val remoteAddress: SocketAddress,
                          val timer: HashedWheelTimer,
                          val client: RemoteClient)
    extends SimpleChannelUpstreamHandler with Logging {

  override def handleUpstream(ctx: ChannelHandlerContext, event: ChannelEvent) = {
    if (event.isInstanceOf[ChannelStateEvent] &&
        event.asInstanceOf[ChannelStateEvent].getState != ChannelState.INTEREST_OPS) {
      log.debug(event.toString)
    }
    super.handleUpstream(ctx, event)
  }

  override def messageReceived(ctx: ChannelHandlerContext, event: MessageEvent) {
    try {
      val result = event.getMessage
      if (result.isInstanceOf[RemoteReplyProtocol]) {
        val reply = result.asInstanceOf[RemoteReplyProtocol]
        log.debug("Remote client received RemoteReplyProtocol[\n%s]", reply.toString)
        val future = futures.get(reply.getId).asInstanceOf[CompletableFuture[Any]]
        if (reply.getIsSuccessful) {
          val message = MessageSerializer.deserialize(reply.getMessage)
          future.completeWithResult(message)
        } else {
          if (reply.hasSupervisorUuid()) {
            val supervisorUuid = reply.getSupervisorUuid
            if (!supervisors.containsKey(supervisorUuid)) throw new IllegalActorStateException(
              "Expected a registered supervisor for UUID [" + supervisorUuid + "] but none was found")
            val supervisedActor = supervisors.get(supervisorUuid)
            if (!supervisedActor.supervisor.isDefined) throw new IllegalActorStateException(
              "Can't handle restart for remote actor " + supervisedActor + " since its supervisor has been removed")
            else supervisedActor.supervisor.get ! Exit(supervisedActor, parseException(reply))
          }
          future.completeWithException(null, parseException(reply))
        }
        futures.remove(reply.getId)
      } else {
        val exception = new IllegalArgumentException("Unknown message received in remote client handler: " + result)
        client.listeners.toArray.foreach(l => l.asInstanceOf[ActorRef] ! RemoteClientError(exception, client.hostname, client.port))
        throw exception
      }
    } catch {
      case e: Exception =>
        client.listeners.toArray.foreach(l => l.asInstanceOf[ActorRef] ! RemoteClientError(e, client.hostname, client.port))
        log.error("Unexpected exception in remote client handler: %s", e)
        throw e
    }
  }

  override def channelClosed(ctx: ChannelHandlerContext, event: ChannelStateEvent) = if (client.isRunning) {
    timer.newTimeout(new TimerTask() {
      def run(timeout: Timeout) = {
        client.openChannels.remove(event.getChannel)
        log.debug("Remote client reconnecting to [%s]", remoteAddress)
        client.connection = bootstrap.connect(remoteAddress)
        client.connection.awaitUninterruptibly // Wait until the connection attempt succeeds or fails.
        if (!client.connection.isSuccess) {
          client.listeners.toArray.foreach(l =>
            l.asInstanceOf[ActorRef] ! RemoteClientError(client.connection.getCause, client.hostname, client.port))
          log.error(client.connection.getCause, "Reconnection to [%s] has failed", remoteAddress)
        }
      }
    }, RemoteClient.RECONNECT_DELAY.toMillis, TimeUnit.MILLISECONDS)
  }

  override def channelConnected(ctx: ChannelHandlerContext, event: ChannelStateEvent) = {
    def connect = {
      client.listeners.toArray.foreach(l => l.asInstanceOf[ActorRef] ! RemoteClientConnected(client.hostname, client.port))
      log.debug("Remote client connected to [%s]", ctx.getChannel.getRemoteAddress)
    }

   if(RemoteServer.SECURE){
     val sslHandler : SslHandler = ctx.getPipeline.get(classOf[SslHandler])
     sslHandler.handshake().addListener( new ChannelFutureListener {
      def operationComplete(future : ChannelFuture) : Unit = {
        if(future.isSuccess)
          connect
        //else
        //FIXME: What is the correct action here?
      }
    })
   } else {
     connect
   }
  }

  override def channelDisconnected(ctx: ChannelHandlerContext, event: ChannelStateEvent) = {
    client.listeners.toArray.foreach(l =>
      l.asInstanceOf[ActorRef] ! RemoteClientDisconnected(client.hostname, client.port))
    log.debug("Remote client disconnected from [%s]", ctx.getChannel.getRemoteAddress)
  }

  override def exceptionCaught(ctx: ChannelHandlerContext, event: ExceptionEvent) = {
    client.listeners.toArray.foreach(l => l.asInstanceOf[ActorRef] ! RemoteClientError(event.getCause, client.hostname, client.port))
    log.error(event.getCause, "Unexpected exception from downstream in remote client")
    event.getChannel.close
  }

  private def parseException(reply: RemoteReplyProtocol): Throwable = {
    val exception = reply.getException
    val exceptionClass = Class.forName(exception.getClassname)
    exceptionClass
        .getConstructor(Array[Class[_]](classOf[String]): _*)
        .newInstance(exception.getMessage).asInstanceOf[Throwable]
  }
}<|MERGE_RESOLUTION|>--- conflicted
+++ resolved
@@ -252,7 +252,7 @@
                                   timer: HashedWheelTimer,
                                   client: RemoteClient) extends ChannelPipelineFactory {
   def getPipeline: ChannelPipeline = {
-<<<<<<< HEAD
+
     def join(ch: ChannelHandler*) = Array[ChannelHandler](ch:_*)
     
     val engine = RemoteServerSslContext.client.createSSLEngine()
@@ -260,14 +260,9 @@
     engine.setUseClientMode(true)
   
     val ssl         = if(RemoteServer.SECURE) join(new SslHandler(engine)) else join()
-    val timeout     = new ReadTimeoutHandler(timer, RemoteClient.READ_TIMEOUT)
+    val timeout     = new ReadTimeoutHandler(timer, RemoteClient.READ_TIMEOUT.toMillis.toInt)
     val lenDec      = new LengthFieldBasedFrameDecoder(1048576, 0, 4, 0, 4)
     val lenPrep     = new LengthFieldPrepender(4)
-=======
-    val timeout = new ReadTimeoutHandler(timer, RemoteClient.READ_TIMEOUT.toMillis.toInt)
-    val lenDec = new LengthFieldBasedFrameDecoder(1048576, 0, 4, 0, 4)
-    val lenPrep = new LengthFieldPrepender(4)
->>>>>>> 5809a01c
     val protobufDec = new ProtobufDecoder(RemoteReplyProtocol.getDefaultInstance)
     val protobufEnc = new ProtobufEncoder
     val(enc,dec)    = RemoteServer.COMPRESSION_SCHEME match {
